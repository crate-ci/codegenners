--- conflicted
+++ resolved
@@ -20,7 +20,10 @@
 #![cfg_attr(docsrs, feature(doc_auto_cfg))]
 #![warn(clippy::print_stderr)]
 #![warn(clippy::print_stdout)]
-<<<<<<< HEAD
+
+#[doc = include_str!("../README.md")]
+#[cfg(doctest)]
+pub struct ReadmeDoctests;
 
 use std::io::Write;
 
@@ -166,11 +169,4 @@
     fn fmt(&self, f: &mut std::fmt::Formatter<'_>) -> std::fmt::Result {
         self.message.fmt(f)
     }
-}
-=======
-#![allow(non_snake_case)] // TODO: Delete me
-
-#[doc = include_str!("../README.md")]
-#[cfg(doctest)]
-pub struct ReadmeDoctests;
->>>>>>> d159ec52
+}