--- conflicted
+++ resolved
@@ -122,16 +122,9 @@
 default = ["clap"]
 
 [dependencies]
-<<<<<<< HEAD
 difference = "2.0.0"
 clap = { version = "4.0.0", features = ["std", "derive"], optional = true }
 normalize-line-endings = "0.3.0"
-derive_more = "0.99.2"
-=======
-
-[dev-dependencies]
-automod = "1.0.14"
 
 [lints]
-workspace = true
->>>>>>> afd27559
+workspace = true