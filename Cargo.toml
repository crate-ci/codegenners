--- conflicted
+++ resolved
@@ -2,7 +2,7 @@
 resolver = "2"
 
 [workspace.package]
-repository = "REPOSITORY"
+repository = "https://github.com/crate-ci/codegenrs"
 license = "MIT OR Apache-2.0"
 edition = "2021"
 rust-version = "1.74"  # MSRV
@@ -85,24 +85,15 @@
 zero_sized_map_values = "warn"
 
 [package]
-<<<<<<< HEAD
 name = "codegenrs"
 version = "3.0.2"
 description = "Moving code-gen our of build.rs"
 authors = ["Ed Page <eopage@gmail.com>"]
-repository = "https://github.com/crate-ci/codegenrs"
 documentation = "https://docs.rs/codegenres"
 readme = "README.md"
 categories = ["development-tools", "text-processing"]
 keywords = ["development", "codegen"]
-=======
-name = "PROJECT"
-version = "0.0.1"
-description = "DESCRIPTION"
-categories = []
-keywords = []
 repository.workspace = true
->>>>>>> 87d9ae55
 license.workspace = true
 edition.workspace = true
 rust-version.workspace = true
